--- conflicted
+++ resolved
@@ -19,13 +19,7 @@
 }
 
 impl UserPoolLiquidity {
-<<<<<<< HEAD
-    pub fn initialize(&mut self, user: Pubkey, pool_state: Pubkey) {
-=======
-    pub const LEN: usize = 8 + 32 * 2 + 16 * 5 + 32;
-
     pub fn initialize(&mut self, user: Pubkey, pool_state: Pubkey, partner: Option<PartnerType>) {
->>>>>>> 8143f032
         self.user = user;
         self.pool_state = pool_state;
         self.token_0_deposited = 0;
